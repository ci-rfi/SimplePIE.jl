--- conflicted
+++ resolved
@@ -29,9 +29,7 @@
 Unitful = "1986cc42-f94f-5a68-af5c-568840ba703d"
 
 [compat]
-<<<<<<< HEAD
 Plots = "1"
-=======
 IterTools = "1"
 Configurations = "0.17"
 BenchmarkTools = "1"
@@ -43,7 +41,6 @@
 DSP = "0.7"
 CUDA = "3"
 ThreadsX = "0.1"
->>>>>>> 2ec80a3f
 julia = "1.7"
 
 [extras]
