name = "SimplePIE"
uuid = "035d3dd0-1203-4f60-83b7-4f66b8f1f3f7"
authors = ["Chen Huang"]
version = "0.1.0"

[deps]
AxisArrays = "39de3d68-74b9-583c-8d2d-e117c070f3a9"
BenchmarkTools = "6e4b80f9-dd63-53aa-95a3-0cdb28fa8baf"
CUDA = "052768ef-5323-5732-b1bb-66c8b64840ba"
Configurations = "5218b696-f38b-4ac9-8b61-a12ec717816d"
CoordinateTransformations = "150eb455-5306-5404-9cee-2592286d6298"
DSP = "717857b8-e6f2-59f4-9121-6e50c889abd2"
FFTW = "7a1cc6ca-52ef-59f5-83cd-3a7055c09341"
FileIO = "5789e2e9-d7fb-5bc7-8068-2c6fae9b9549"
HDF5 = "f67ccb44-e63f-5c2f-98bd-6dc0ccc4ba2f"
ImageMagick = "6218d12a-5da1-5696-b52f-db25d2ecc6d1"
ImageTransformations = "02fcd773-0e25-5acc-982a-7f6622650795"
Images = "916415d5-f1e6-5110-898d-aaa5f9f070e0"
IterTools = "c8e1da08-722c-5040-9ed9-7db0dc04731e"
MAT = "23992714-dd62-5051-b70f-ba57cb901cac"
Medipix = "c2036f84-fecd-45db-822d-61dbed506f2f"
OffsetArrays = "6fe1bfb0-de20-5000-8ca7-80f57d26f881"
Plots = "91a5bcdd-55d7-5caf-9e0b-520d859cae80"
Random = "9a3f8284-a2c9-5f02-9a11-845980a1fd5c"
Rotations = "6038ab10-8711-5258-84ad-4b1120ba62dc"
Statistics = "10745b16-79ce-11e8-11f9-7d13ad32a3b2"
TOML = "fa267f1f-6049-4f14-aa54-33bafae1ed76"
ThreadsX = "ac1d9e8a-700a-412c-b207-f0111f4b6c0d"
Unitful = "1986cc42-f94f-5a68-af5c-568840ba703d"

[compat]
<<<<<<< HEAD
CoordinateTransformations = "0.6"
=======
Medipix = "0.4"
HDF5 = "0.16"
Plots = "1"
IterTools = "1"
Configurations = "0.17"
BenchmarkTools = "1"
Unitful = "1"
Images = "0.25"
MAT = "0.10"
AxisArrays = "0.4"
FFTW = "1"
DSP = "0.7"
CUDA = "3"
ThreadsX = "0.1"
>>>>>>> 2a6080ca
julia = "1.7"

[extras]
Test = "8dfed614-e22c-5e08-85e1-65c5234f0b40"

[targets]
test = ["Test"]<|MERGE_RESOLUTION|>--- conflicted
+++ resolved
@@ -29,9 +29,7 @@
 Unitful = "1986cc42-f94f-5a68-af5c-568840ba703d"
 
 [compat]
-<<<<<<< HEAD
 CoordinateTransformations = "0.6"
-=======
 Medipix = "0.4"
 HDF5 = "0.16"
 Plots = "1"
@@ -46,7 +44,6 @@
 DSP = "0.7"
 CUDA = "3"
 ThreadsX = "0.1"
->>>>>>> 2a6080ca
 julia = "1.7"
 
 [extras]
