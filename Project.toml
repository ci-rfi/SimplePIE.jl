name = "SimplePIE"
uuid = "035d3dd0-1203-4f60-83b7-4f66b8f1f3f7"
authors = ["Chen Huang"]
version = "0.1.0"

[deps]
AxisArrays = "39de3d68-74b9-583c-8d2d-e117c070f3a9"
BenchmarkTools = "6e4b80f9-dd63-53aa-95a3-0cdb28fa8baf"
CUDA = "052768ef-5323-5732-b1bb-66c8b64840ba"
Configurations = "5218b696-f38b-4ac9-8b61-a12ec717816d"
CoordinateTransformations = "150eb455-5306-5404-9cee-2592286d6298"
DSP = "717857b8-e6f2-59f4-9121-6e50c889abd2"
FFTW = "7a1cc6ca-52ef-59f5-83cd-3a7055c09341"
FileIO = "5789e2e9-d7fb-5bc7-8068-2c6fae9b9549"
HDF5 = "f67ccb44-e63f-5c2f-98bd-6dc0ccc4ba2f"
ImageMagick = "6218d12a-5da1-5696-b52f-db25d2ecc6d1"
ImageTransformations = "02fcd773-0e25-5acc-982a-7f6622650795"
Images = "916415d5-f1e6-5110-898d-aaa5f9f070e0"
IterTools = "c8e1da08-722c-5040-9ed9-7db0dc04731e"
MAT = "23992714-dd62-5051-b70f-ba57cb901cac"
Medipix = "c2036f84-fecd-45db-822d-61dbed506f2f"
OffsetArrays = "6fe1bfb0-de20-5000-8ca7-80f57d26f881"
Plots = "91a5bcdd-55d7-5caf-9e0b-520d859cae80"
Random = "9a3f8284-a2c9-5f02-9a11-845980a1fd5c"
Rotations = "6038ab10-8711-5258-84ad-4b1120ba62dc"
Statistics = "10745b16-79ce-11e8-11f9-7d13ad32a3b2"
TOML = "fa267f1f-6049-4f14-aa54-33bafae1ed76"
ThreadsX = "ac1d9e8a-700a-412c-b207-f0111f4b6c0d"
Unitful = "1986cc42-f94f-5a68-af5c-568840ba703d"

[compat]
<<<<<<< HEAD
IterTools = "1"
=======
Configurations = "0.17"
BenchmarkTools = "1"
Unitful = "1"
Images = "0.25"
MAT = "0.10"
AxisArrays = "0.4"
FFTW = "1"
DSP = "0.7"
CUDA = "3"
ThreadsX = "0.1"
>>>>>>> 5b640ea6
julia = "1.7"

[extras]
Test = "8dfed614-e22c-5e08-85e1-65c5234f0b40"

[targets]
test = ["Test"]<|MERGE_RESOLUTION|>--- conflicted
+++ resolved
@@ -29,9 +29,7 @@
 Unitful = "1986cc42-f94f-5a68-af5c-568840ba703d"
 
 [compat]
-<<<<<<< HEAD
 IterTools = "1"
-=======
 Configurations = "0.17"
 BenchmarkTools = "1"
 Unitful = "1"
@@ -42,7 +40,6 @@
 DSP = "0.7"
 CUDA = "3"
 ThreadsX = "0.1"
->>>>>>> 5b640ea6
 julia = "1.7"
 
 [extras]
