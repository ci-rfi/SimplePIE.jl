--- conflicted
+++ resolved
@@ -29,15 +29,12 @@
 Unitful = "1986cc42-f94f-5a68-af5c-568840ba703d"
 
 [compat]
-<<<<<<< HEAD
 MAT = "0.10"
-=======
 AxisArrays = "0.4"
 FFTW = "1"
 DSP = "0.7"
 CUDA = "3"
 ThreadsX = "0.1"
->>>>>>> 621b5db9
 julia = "1.7"
 
 [extras]
